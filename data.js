--- conflicted
+++ resolved
@@ -70,7 +70,6 @@
   // --------
   //
 
-<<<<<<< HEAD
   this.defaultValue = function(valueType) {
     if (valueType === "object") return {};
     if (valueType === "array") return [];
@@ -80,15 +79,6 @@
     if (valueType === "date") return new Date();
 
     throw new Error("Unknown value type: " + valueType);
-=======
-  this.defaultValue = function(type) {
-    if (type === "array") return [];
-    if (type === "number") return 0;
-    if (type === "date") return new Date();
-    if (type === "string") return "";
-    if (type === "boolean") return false;
-    if (type === "object") return {};
->>>>>>> a37f346b
   };
 
   // Return type object for a given type id
@@ -163,19 +153,12 @@
   // => ["base_type", "specific_type"]
 
   this.typeChain = function(typeId) {
-    var type = this.type(typeId);
-<<<<<<< HEAD
+    var type = this.types[typeId];
+    if (!type) throw new Error('Type ' + typeId + ' not found in schema');
+
     var chain = (type.parent) ? this.typeChain(type.parent) : [];
     chain.push(typeId);
     return chain;
-=======
-    if (!type) throw new Error('Type ' + typeId + ' not found in schema');
-    if (type.parent) {
-      return [type.parent, typeId];
-    } else {
-      return [typeId];
-    }
->>>>>>> a37f346b
   };
 
   // Provides the top-most parent type of a given type.
