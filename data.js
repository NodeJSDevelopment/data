//     (c) 2013 Michael Aufreiter
//     Data.js is freely distributable under the MIT license.
//     Portions of Data.js are inspired or borrowed from Underscore.js,
//     Backbone.js and Google's Visualization API.
//     For all details and documentation:
//     http://github.com/michael/data

(function(root){

var _,
    util,
    errors,
    Chronicle,
    ArrayOperation,
    TextOperation;

if (typeof exports !== 'undefined') {
  _    = require('underscore');
  // Should be require('substance-util') in the future
  util   = require('./lib/util/util');
  errors   = require('./lib/util/errors');
  Chronicle = require('./lib/chronicle/chronicle');
  ArrayOperation = require('./lib/chronicle/lib/ot/array_operation');
  TextOperation = require('./lib/chronicle/lib/ot/text_operation');
} else {
  _ = root._;
  util = root.Substance.util;
  errors   = root.Substance.errors;
  Chronicle   = root.Substance.Chronicle;
  ArrayOperation = Chronicle.OT.ArrayOperation;
  TextOperation = Chronicle.OT.TextOperation;
}


// Initial Setup
// -------------

// The top-level namespace. All public Data.js classes and modules will
// be attached to this. Exported for both CommonJS and the browser.
var Data = {};

// Current version of the library. Keep in sync with `package.json`.
Data.VERSION = '0.7.0';

// Top Level API
// -------

Data.VALUE_TYPES = [
  'string',
  'object',
  'number',
  'boolean',
  'date'
];

Data.isValueType = function (type) {
  return _.include(Data.VALUE_TYPES, _.last(type));
};



// Data.Schema
// ========
//
// Provides a schema inspection API

Data.Schema = function(schema) {
  _.extend(this, schema);
};


// Return Default value for a given type
// --------
//

Data.Schema.prototype.defaultValue = function (type) {
  if (type === "array") return [];
  if (type === "number") return 0;
  if (type === "string") return "";
};


// Return type object for a given type id
// --------
//

Data.Schema.prototype.checkType = function (propertyBaseType, value) {
  if (propertyBaseType === "array") return _.isArray(value);
  if (propertyBaseType === "number") return _.isNumber(value);
  if (propertyBaseType === "string") return _.isString(value);
};

// Return type object for a given type id
// --------
//

Data.Schema.prototype.parseValue = function (propertyBaseType, value) {
  if (propertyBaseType === "array") return JSON.parse(value);
  if (propertyBaseType === "number") return parseInt(value, 10);
  return value;
};



// Return type object for a given type id
// --------
//

Data.Schema.prototype.type = function(typeId) {
  return this.types[typeId];
};


// For a given type id return the type hierarchy
// --------
//
// => ["base_type", "specific_type"]

Data.Schema.prototype.typeChain = function(typeId) {
  var type = this.type(typeId);
  if (type.parent) {
    return [type.parent, typeId];
  } else {
    return [typeId];
  }
};


// Return all properties for a given type
// --------
//

Data.Schema.prototype.properties = function(type) {
  type = _.isObject(type) ? type : this.type(type);
  var result = type.parent ? this.types[type.parent].properties : {};
  _.extend(result, type.properties);
  return result;
};


// Returns the property type for a given type
// --------
//
// => ["array", "string"]

Data.Schema.prototype.propertyType = function(type, property) {
  var properties = this.properties(type);
  var propertyType = properties[property];
  if (!propertyType) throw new Error("Property not found for" + type +'.'+property);
  return _.isArray(propertyType) ? propertyType : [propertyType];
};


// Returns the property base type
// --------
//
// => "string"

Data.Schema.prototype.propertyBaseType = function(type, property) {
  return this.propertyType(type, property)[0];
};



// Data.Node
// ========
//
// A `Data.Node` refers to one element in the graph


Data.Node = function() {
  throw new Error("A Data.Node can't be instantiated.");
};


// Safely constructs a new node based on type information
// Node needs to have a valid type
// All properties that are not registered, are dropped
// All properties that don't have a value are

Data.Node.create = function (schema, node) {
  var type = schema.type(node.type);
  if (!type) throw new Error("Type not found in the schema");
  var properties = schema.properties(node.type);
  var freshNode = { type: node.type, id: node.id };

  // Start constructing the fresh node
  _.each(properties, function(p, key) {
    // Find property base type
    var baseType = schema.propertyBaseType(node.type, key);

    // Assign user defined property value or use default value for baseType
    var val = node[key] || schema.defaultValue(baseType);
    freshNode[key] = val;
  });

  return freshNode;
};


// Data.Graph
// --------------

// A `Data.Graph` can be used for representing arbitrary complex object
// graphs. Relations between objects are expressed through links that
// point to referred objects. Data.Graphs can be traversed in various ways.
// See the testsuite for usage.

Data.Graph = function(schema, graph) {

  // Initialization
  this.schema = new Data.Schema(schema);
  this.nodes = {};
  this.initIndexes();

  // Populate graph
  if (graph) this.merge(graph);
};


Data.Graph.__prototype__ = function() {

  // Setup indexes data-structure based on schema information
  // --------
  //

  this.initIndexes = function() {
    this.indexes = {};
    _.each(this.schema.indexes, function(index, key) {
      if (index.properties.length > 1) throw new Error('No multi-property indexes supported yet');
      if (index.properties.length === 1) {
        this.indexes[key] = {};
      } else {
        this.indexes[key] = [];
      }
    }, this);
  };

  // Merge in a serialized graph
  // --------
  //

  this.merge = function(graph) {
    _.each(graph.nodes, function(n) {
      graph.create(n);
    });
  };

  // Adds a node to indexes
  // --------
  //

  this.addToIndex = function(node) {
    var self = this;

    function add(index) {
      var indexSpec = self.schema.indexes[index];
      var indexes = self.indexes;

      var idx = indexes[index];
      if (!_.include(self.schema.typeChain(node.type), indexSpec.type)) return;

      // Create index if it doesn't exist
      var prop = indexSpec.properties[0];
      if (prop) {
        if (!idx) idx = indexes[index] = {};
        if (!node[prop]) return; // skip falsy values
        // Scoped by one property
        if (!idx[node[prop]]) {
          idx[node[prop]] = [node.id];
        } else {
          idx[node[prop]].push(node.id);
        }
      } else {
        // Flat indexes
        if (!idx) idx = indexes[index] = [];
        idx.push(node.id);
      }
    }

    _.each(this.schema.indexes, function(index, key) {
      add(key);
    });

  };

  // Silently remove node from index
  // --------

  this.removeFromIndex = function(node) {
    var self = this;
    function remove(index) {
      var indexSpec = self.schema.indexes[index];
      var indexes = self.indexes;
      var scopes = indexes[index];

      // Remove when source
      if (scopes[node.id]) {
        delete scopes[node.id];
      }

      if (!_.include(self.schema.typeChain(node.type), indexSpec.type)) return;

      // Remove when target
      var prop = indexSpec.properties[0];

      var nodes = scopes[node[prop]];
      if (nodes) {
        scopes[node[prop]] = _.without(nodes, node.id);
      }
    }

    _.each(this.schema.indexes, function(index, key) {
      remove(key);
    });
  };

  // TODO: Prettify -> Code duplication alert
  this.updateIndex = function(node, prevNode) {

    var self = this;
    function update(index) {
      var indexSpec = self.schema.indexes[index];
      var indexes = self.indexes;

      var scopes = indexes[index];

      if (!_.include(self.schema.typeChain(node.type), indexSpec.type)) return;

      // Remove when target
      var prop = indexSpec.properties[0];

      var nodes = scopes[prevNode[prop]];
      if (nodes) {
        scopes[prevNode[prop]] = _.without(nodes, prevNode.id);
      }

      // Create index if it doesn't exist
      if (!scopes) scopes = indexes[index] = {};
      prop = indexSpec.properties[0];

      if (!scopes[node[prop]]) {
        scopes[node[prop]] = [node.id];
      } else {
        scopes[node[prop]].push(node.id);
      }
    }

    _.each(this.schema.indexes, function(index, key) {
      update(key);
    });
  };


  // View Traversal
  // --------

  this.traverse = function(view) {
    return _.map(this.views[view], function(node) {
      return this.nodes[node];
    }, this);
  };

  // Find data nodes based on index
  // --------

  this.find = function(index, scope) {
    var indexes = this.indexes;
    var nodes = this.nodes;

    function wrap(nodeIds) {
      return _.map(nodeIds, function(n) {
        return nodes[n];
      });
    }

    if (!indexes[index]) return []; // throw index-not-found error instead?
    if (_.isArray(indexes[index])) return wrap(indexes[index]);
    if (!indexes[index][scope]) return [];

    return wrap(indexes[index][scope]);
  };

  this.get = function(id) {
    return this.nodes[id];
  };

  this.create = function(node) {
    var newNode = Data.Node.create(this.schema, node);
    this.nodes[newNode.id] = newNode;

    console.log(newNode);

    this.addToIndex(newNode);
    return this;
  };

  // Delete node by id, referenced nodes remain untouched
  this.delete = function(id) {
    // TODO: update indexes
    this.removeFromIndex(this.nodes[id]);
    delete this.nodes[id];
  };

  this.exec = function(command) {
    console.log("Executing command: ", command);
    new Data.Command(command).apply(this);
  };

  this.resolve = function(path) {
    if (path.length === 0) return this;

    // resolve the item for manipulation
    // TODO: it would be great if we could resolve references stored in properties (using schema)
    var node = this.get(path[0]);
    for (var idx = 1; idx < path.length; idx++) {
      node = node[path[idx]];
      if (node === undefined) {
        throw new Error("Key error: could not find element for path " + JSON.stringify(path));
      }
    }
    return node;
  };

  this.properties = function(type) {
    var result = type.parent ? this.schema.types[type.parent].properties : {};
    _.extend(result, type.properties);
    return result;
  };

  // Returns the property type
  // TODO: should take typename, key instead of node object, key
  this.propertyType = function(node, key) {
    var properties = this.properties(this.schema.types[node.type]);
    var type = properties[key];
    return _.isArray(type) ? type : [type];
  };

  // Returns just the basetype
  // TODO: should take typename, key instead of node object, key
  this.propertyBaseType = function(node, key) {
    return this.propertyType(node, key)[0];
  };




  this.reset = function() {
    this.nodes = {};

    // TODO: derive from schema
    this.indexes = {
      // "comments": {},
      // "annotations": {}
    };
  };

};

Data.Graph.prototype = _.extend(new Data.Graph.__prototype__(), util.Events);

var GraphMethods = function() {

  this.NOP = function() {
  };

  // Node manipulation
  // --------

  this.create = function(graph, path, args) {
    graph.create(args);
  };

  this.delete = function(graph, path, args) {
    graph.delete(args.id);
  };

  // Array manipulation
  // --------

  this.pop = function(graph, path) {
    var array = graph.resolve(path);
    array.pop();
  };

  this.push = function(graph, path, args) {
    var array = graph.resolve(path);
    array.push(args.value);
  };

  this.insert = function(graph, path, args) {
    var array = graph.resolve(path);
    array.splice(args.index, 0, args.value);
  };

  // Diff based update
  // --------

  this.update = function(graph, path, args) {

    var property = new Data.Property(graph, path);
    var oldNode = util.deepclone(property.node);
    var op;

    if (property.baseType === 'array') {
      try {
        op = ArrayOperation.fromJSON(args);
      } catch (err) {
        throw new Error("Illegal argument: provided diff is not a valid ArrayOperation: " + args);
      }
      // Note: the array operation works inplace
      op.apply(property.get());
    }
    else if (property.baseType === 'object') {
      var newVal = args;
      property.set(newVal);
    }
    // Everything that's not an array is considered a string
    else {
      try {
        op = TextOperation.fromJSON(args);
      } catch (err) {
        throw new Error("Illegal argument: provided diff is not a valid TextOperation: " + args);
      }

      property.set(op.apply(property.get().toString()));
    }

    graph.updateIndex(property.node, oldNode);
  };
};


Data.Command = function(options) {

  if (!options) throw new Error("Illegal argument: expected command spec, was " + options);

  // convert the convenient array notation into the internal object notation
  if (_.isArray(options)) {
    var op = options[0];
    var path = options.slice(1);
    var args = _.last(path);

    options = {
      op: op,
      path: path
    };

    if (_.isObject(args)) {
      options.args = path.pop();
    }
  }

  this.op = options.op;
  this.path = options.path;
  this.args = options.args;
};

Data.Command.__prototype__ = function() {

  var methods = new GraphMethods();

  this.apply = function(graph) {
    if (!methods[this.op]) {
      throw new Error("Unknown operation: " + this.op);
    }

    methods[this.op](graph, this.path, this.args);
  };

  this.copy = function() {
    return new Data.Command(this);
  };

  this.toJSON = function() {
    return {
      op: this.op,
      path: this.path,
      args: this.args
    };
  };
};

Data.Command.prototype = new Data.Command.__prototype__();

Data.Property = function(graph, path) {
  this.schema = graph.schema;
  this.key = _.last(path);
  this.node = graph.resolve(path.slice(0, -1));
  if (this.node === undefined) {
    throw new Error("Could not look up property for path " + path.join("."));
  }

  this.type = graph.propertyType(this.node, this.key);
  this.baseType = this.type[0];
};

Data.Property.prototype = {
  get: function() {
    return this.node[this.key];
  },

  set: function(value) {
    this.node[this.key] = this.schema.parseValue(this.baseType, value);
  }
};


<<<<<<< HEAD
=======
Data.Graph.Command = GraphCommand;
Data.Graph.Property = Property;

// Factory methods
// ---------

Data.Graph.NOP = function() {
  return new GraphCommand({
    op: "NOP"
  });
};

Data.Graph.Create = function(node) {
  return new GraphCommand({
    op: "create",
    path: [],
    args: node
  });
};

Data.Graph.Delete = function(node) {
  return new GraphCommand({
    op: "delete",
    path: [],
    args: node
  });
};

Data.Graph.Update = function(path, update) {
  return new GraphCommand({
    op: "update",
    path: path,
    args: update
  });
};

>>>>>>> 2e2c5928
if (typeof exports !== 'undefined') {
  module.exports = Data;
} else {
  root.Substance.Data = Data;
}

})(this);<|MERGE_RESOLUTION|>--- conflicted
+++ resolved
@@ -58,7 +58,6 @@
 };
 
 
-
 // Data.Schema
 // ========
 //
@@ -123,6 +122,10 @@
   } else {
     return [typeId];
   }
+};
+
+Data.Schema.prototype.baseType = function(typeId) {
+  return this.typeChain(typeId)[0];
 };
 
 
@@ -442,9 +445,6 @@
     return this.propertyType(node, key)[0];
   };
 
-
-
-
   this.reset = function() {
     this.nodes = {};
 
@@ -606,22 +606,18 @@
 };
 
 
-<<<<<<< HEAD
-=======
-Data.Graph.Command = GraphCommand;
-Data.Graph.Property = Property;
 
 // Factory methods
 // ---------
 
 Data.Graph.NOP = function() {
-  return new GraphCommand({
+  return new Data.Command({
     op: "NOP"
   });
 };
 
 Data.Graph.Create = function(node) {
-  return new GraphCommand({
+  return new Data.Command({
     op: "create",
     path: [],
     args: node
@@ -629,7 +625,7 @@
 };
 
 Data.Graph.Delete = function(node) {
-  return new GraphCommand({
+  return new Data.Command({
     op: "delete",
     path: [],
     args: node
@@ -637,14 +633,13 @@
 };
 
 Data.Graph.Update = function(path, update) {
-  return new GraphCommand({
+  return new Data.Command({
     op: "update",
     path: path,
     args: update
   });
 };
 
->>>>>>> 2e2c5928
 if (typeof exports !== 'undefined') {
   module.exports = Data;
 } else {
