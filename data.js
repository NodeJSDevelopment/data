//     (c) 2013 Michael Aufreiter, Oliver Buchtala
//     Data.js is freely distributable under the MIT license.
//     Portions of Data.js are inspired or borrowed from Underscore.js,
//     Backbone.js and Google's Visualization API.
//     For all details and documentation:
//     http://github.com/michael/data

(function(root){ "use strict";

var _,
    util,
    errors,
    ot,
    Chronicle;

if (typeof exports !== 'undefined') {
  _    = require('underscore');
  // Should be require('substance-util') in the future
  util   = require('./lib/util/util');
  errors   = require('./lib/util/errors');
  Chronicle = require('./lib/chronicle/chronicle');
  ot = require('./lib/chronicle/lib/ot/index');
} else {
  _ = root._;
  util = root.Substance.util;
  errors   = root.Substance.errors;
  Chronicle   = root.Substance.Chronicle;
  ot = Chronicle.ot;
}


// Initial Setup
// -------------

// The top-level namespace. All public Data.js classes and modules will
// be attached to this. Exported for both CommonJS and the browser.
var Data = {};

// Current version of the library. Keep in sync with `package.json`.
Data.VERSION = '0.7.0';

// Top Level API
// -------

Data.VALUE_TYPES = [
  'string',
  'object',
  'number',
  'boolean',
  'date'
];

Data.isValueType = function (type) {
  return _.include(Data.VALUE_TYPES, _.last(type));
};


// Data.Schema
// ========
//
// Provides a schema inspection API

Data.Schema = function(schema) {
  _.extend(this, schema);
};


// Return Default value for a given type
// --------
//

Data.Schema.prototype.defaultValue = function (type) {
  if (type === "array") return [];
  if (type === "number") return 0;
  if (type === "string") return "";
};


// Return type object for a given type id
// --------
//

Data.Schema.prototype.checkType = function (propertyBaseType, value) {
  if (propertyBaseType === "array") return _.isArray(value);
  if (propertyBaseType === "number") return _.isNumber(value);
  if (propertyBaseType === "string") return _.isString(value);
};

// Return type object for a given type id
// --------
//

Data.Schema.prototype.parseValue = function (propertyBaseType, value) {
  if (propertyBaseType === "array") return JSON.parse(value);
  if (propertyBaseType === "number") return parseInt(value, 10);
  return value;
};



// Return type object for a given type id
// --------
//

Data.Schema.prototype.type = function(typeId) {
  return this.types[typeId];
};


// For a given type id return the type hierarchy
// --------
//
// => ["base_type", "specific_type"]

Data.Schema.prototype.typeChain = function(typeId) {
  var type = this.type(typeId);
  if (type.parent) {
    return [type.parent, typeId];
  } else {
    return [typeId];
  }
};

Data.Schema.prototype.baseType = function(typeId) {
  return this.typeChain(typeId)[0];
};


// Return all properties for a given type
// --------
//

Data.Schema.prototype.properties = function(type) {
  type = _.isObject(type) ? type : this.type(type);
  var result = type.parent ? this.types[type.parent].properties : {};
  _.extend(result, type.properties);
  return result;
};


// Returns the property type for a given type
// --------
//
// => ["array", "string"]

Data.Schema.prototype.propertyType = function(type, property) {
  var properties = this.properties(type);
  var propertyType = properties[property];
  if (!propertyType) throw new Error("Property not found for" + type +'.'+property);
  return _.isArray(propertyType) ? propertyType : [propertyType];
};


// Returns the property base type
// --------
//
// => "string"

Data.Schema.prototype.propertyBaseType = function(type, property) {
  return this.propertyType(type, property)[0];
};



// Data.Node
// ========
//
// A `Data.Node` refers to one element in the graph


Data.Node = function() {
  throw new Error("A Data.Node can't be instantiated.");
};


// Safely constructs a new node based on type information
// Node needs to have a valid type
// All properties that are not registered, are dropped
// All properties that don't have a value are

Data.Node.create = function (schema, node) {
  var type = schema.type(node.type);
  if (!type) throw new Error("Type not found in the schema");
  var properties = schema.properties(node.type);
  var freshNode = { type: node.type, id: node.id };

  // Start constructing the fresh node
  _.each(properties, function(p, key) {
    // Find property base type
    var baseType = schema.propertyBaseType(node.type, key);

    // Assign user defined property value or use default value for baseType
    var val = node[key] || schema.defaultValue(baseType);
    freshNode[key] = util.deepclone(val);
  });

  return freshNode;
};


// Data.Graph
// --------------

// A `Data.Graph` can be used for representing arbitrary complex object
// graphs. Relations between objects are expressed through links that
// point to referred objects. Data.Graphs can be traversed in various ways.
// See the testsuite for usage.

Data.Graph = function(schema, graph) {
  // Initialization
  this.schema = new Data.Schema(schema);

  this.nodes = {};
  this.indexes = {};

  this.initIndexes();

  // Populate graph
  if (graph) this.merge(graph);
};


Data.Graph.__prototype__ = function() {

  this.get = function(id) {
    return this.nodes[id];
  };

  this.set = function(id, node) {
    this.nodes[id] = node;
  };

  this.create = function(node) {
    var newNode = Data.Node.create(this.schema, node);
    this.set(newNode.id, newNode);

    this.addToIndex(newNode);
    return this;
  };

  // Delete node by id, referenced nodes remain untouched
  this.delete = function(id) {
    // TODO: update indexes
    this.removeFromIndex(this.nodes[id]);
    delete this.nodes[id];
  };

  this.exec = function(command) {
<<<<<<< HEAD
    console.log("Executing command: ", command);
    command = new Data.Command(command);
    command.apply(this);
    return command;
=======
    // console.log("Executing command: ", command);
    new Data.Command(command).apply(this);
>>>>>>> e45cab0e
  };

  this.getView = function(viewId) {
    return this.views[viewId];
  };

  this.getProperty = function(path) {
    return new Data.Property(this, path);
  };

  this.resolve = function(path) {
    if (path.length === 0) return this;

    // resolve the item for manipulation
    // TODO: it would be great if we could resolve references stored in properties (using schema)
    var node = this.get(path[0]);
    for (var idx = 1; idx < path.length; idx++) {
      node = node[path[idx]];
      if (node === undefined) {
        throw new Error("Key error: could not find element for path " + JSON.stringify(path));
      }
    }
    return node;
  };

  this.reset = function() {
    this.nodes = {};

    // TODO: derive from schema
    this.indexes = {
      // "comments": {},
      // "annotations": {}
    };

    this.initIndexes();
  };

  // Merge in a serialized graph
  // --------
  //

  this.merge = function(graph) {
    _.each(graph.nodes, function(n) {
      graph.create(n);
    });
  };

  // Setup indexes data-structure based on schema information
  // --------
  //

  this.initIndexes = function() {
    this.indexes = {};
    _.each(this.schema.indexes, function(index, key) {
      if (index.properties.length > 1) throw new Error('No multi-property indexes supported yet');
      if (index.properties.length === 1) {
        this.indexes[key] = {};
      } else {
        this.indexes[key] = [];
      }
    }, this);
  };

  // Adds a node to indexes
  // --------
  //

  this.addToIndex = function(node) {
    var self = this;

    function add(index) {
      var indexSpec = self.schema.indexes[index];
      var indexes = self.indexes;

      var idx = indexes[index];
      if (!_.include(self.schema.typeChain(node.type), indexSpec.type)) return;

      // Create index if it doesn't exist
      var prop = indexSpec.properties[0];
      if (prop) {
        if (!idx) idx = indexes[index] = {};
        if (!node[prop]) return; // skip falsy values
        // Scoped by one property
        if (!idx[node[prop]]) {
          idx[node[prop]] = [node.id];
        } else {
          idx[node[prop]].push(node.id);
        }
      } else {
        // Flat indexes
        if (!idx) idx = indexes[index] = [];
        idx.push(node.id);
      }
    }

    _.each(this.schema.indexes, function(index, key) {
      add(key);
    });

  };

  // Silently remove node from index
  // --------

  this.removeFromIndex = function(node) {
    var self = this;
    function remove(index) {
      var indexSpec = self.schema.indexes[index];
      var indexes = self.indexes;
      var scopes = indexes[index];

      // Remove when source
      if (scopes[node.id]) {
        delete scopes[node.id];
      }

      if (!_.include(self.schema.typeChain(node.type), indexSpec.type)) return;

      // Remove when target
      var prop = indexSpec.properties[0];

      var nodes = scopes[node[prop]];
      if (nodes) {
        scopes[node[prop]] = _.without(nodes, node.id);
      }
    }

    _.each(this.schema.indexes, function(index, key) {
      remove(key);
    });
  };

  // TODO: Prettify -> Code duplication alert
  this.updateIndex = function(node, prevNode) {

    var self = this;
    function update(index) {
      var indexSpec = self.schema.indexes[index];
      var indexes = self.indexes;

      var scopes = indexes[index];

      if (!_.include(self.schema.typeChain(node.type), indexSpec.type)) return;

      // Remove when target
      var prop = indexSpec.properties[0];

      var nodes = scopes[prevNode[prop]];
      if (nodes) {
        scopes[prevNode[prop]] = _.without(nodes, prevNode.id);
      }

      // Create index if it doesn't exist
      if (!scopes) scopes = indexes[index] = {};
      prop = indexSpec.properties[0];

      if (!scopes[node[prop]]) {
        scopes[node[prop]] = [node.id];
      } else {
        scopes[node[prop]].push(node.id);
      }
    }

    _.each(this.schema.indexes, function(index, key) {
      update(key);
    });
  };

  // View Traversal
  // --------

  this.traverse = function(view) {
    return _.map(this.getView(view), function(node) {
      return this.get(node);
    }, this);
  };

  // Find data nodes based on index
  // --------

  this.find = function(index, scope) {
    var indexes = this.indexes;
    var self = this;

    function wrap(nodeIds) {
      return _.map(nodeIds, function(n) {
        return self.get(n);
      });
    }

    if (!indexes[index]) return []; // throw index-not-found error instead?
    if (_.isArray(indexes[index])) return wrap(indexes[index]);
    if (!indexes[index][scope]) return [];

    return wrap(indexes[index][scope]);
  };

  this.properties = function(type) {
    var result = type.parent ? this.schema.types[type.parent].properties : {};
    _.extend(result, type.properties);
    return result;
  };

  // Returns the property type
  // TODO: should take typename, key instead of node object, key
  this.propertyType = function(node, key) {
    var properties = this.properties(this.schema.types[node.type]);
    var type = properties[key];
    return _.isArray(type) ? type : [type];
  };

  // Returns just the basetype
  // TODO: should take typename, key instead of node object, key
  this.propertyBaseType = function(node, key) {
    return this.propertyType(node, key)[0];
  };

};

Data.Graph.prototype = _.extend(new Data.Graph.__prototype__(), util.Events);

Data.Property = function(graph, path) {
  this.schema = graph.schema;
  this.key = _.last(path);
  this.node = graph.resolve(path.slice(0, -1));

  if (this.node === undefined) {
    throw new Error("Could not look up property for path " + path.join("."));
  }

  this.type = graph.propertyType(this.node, this.key);
  this.baseType = this.type[0];
};

Data.Property.prototype = {
  get: function() {
    return this.node[this.key];
  },

  set: function(value) {
    this.node[this.key] = this.schema.parseValue(this.baseType, value);
  }
};

var GraphMethods = function() {

  this.NOP = function() {
  };

  // Node manipulation
  // --------

  this.create = function(graph, path, args) {
    graph.create(args);
  };

  this.delete = function(graph, path, args) {
    graph.delete(args.id);
  };

  // Diff based update
  // --------

  this.update = function(graph, path, args) {

    var property = graph.getProperty(path);
    var oldNode = util.deepclone(property.node);

    if (property.baseType === 'array') {
      // operation works inplace
      ot.ArrayOperation.apply(args, property.get());

    } else if (property.baseType === 'object') {
      // operation works inplace
      ot.ObjectOperation.apply(args, property.get());

    }
    // Everything that's not an array is considered a string
    else {
      var val = property.get().toString();
      val = ot.TextOperation.apply(args, val);
      property.set(val);
    }

    graph.updateIndex(property.node, oldNode);
  };

  // Convenience methods
  // --------
  //
  // Everything must be done using the primitive commands.

  // Array manipulation
  // --------

  this.pop = function(graph, path) {
    var array = graph.resolve(path);
    var result = array[array.length-1];
    if (array.length > 0) {
      this.update(graph, path, ot.ArrayOperation.Delete(array.length-1, result));
    }
    return result;
  };

  this.push = function(graph, path, args) {
    var array = graph.resolve(path);
    this.update(graph, path, ot.ArrayOperation.Insert(array.length, args.value));
  };

  this.insert = function(graph, path, args) {
    this.update(graph, path, ot.ArrayOperation.Insert(args.index, args.value));
  };

};

Data.Command = function(options) {

  if (!options) throw new Error("Illegal argument: expected command spec, was " + options);

  // convert the convenient array notation into the internal object notation
  if (_.isArray(options)) {
    var op = options[0];
    var path = options.slice(1);
    var args = _.last(path);

    options = {
      op: op,
      path: path
    };

    if (_.isObject(args)) {
      options.args = path.pop();
    }
  }

  this.op = options.op;
  this.path = options.path;
  this.args = options.args;
};

Data.Command.__prototype__ = function() {

  var methods = new GraphMethods();

  this.apply = function(graph) {
    if (!methods[this.op]) {
      throw new Error("Unknown operation: " + this.op);
    }

    methods[this.op](graph, this.path, this.args);
  };

  this.clone = function() {
    return new Data.Command(this);
  };

  this.toJSON = function() {
    return {
      op: this.op,
      path: this.path,
      args: this.args
    };
  };
};

Data.Command.prototype = new Data.Command.__prototype__();

// Factory methods
// ---------

Data.Graph.NOP = function() {
  return new Data.Command({
    op: "NOP"
  });
};

Data.Graph.Create = function(node) {
  return new Data.Command({
    op: "create",
    path: [],
    args: node
  });
};

Data.Graph.Delete = function(node) {
  return new Data.Command({
    op: "delete",
    path: [],
    args: node
  });
};

Data.Graph.Update = function(path, update) {
  return new Data.Command({
    op: "update",
    path: path,
    args: update
  });
};

if (typeof exports !== 'undefined') {
  module.exports = Data;
} else {
  root.Substance.Data = Data;
}

})(this);<|MERGE_RESOLUTION|>--- conflicted
+++ resolved
@@ -246,15 +246,10 @@
   };
 
   this.exec = function(command) {
-<<<<<<< HEAD
-    console.log("Executing command: ", command);
+    //console.log("Executing command: ", command);
     command = new Data.Command(command);
     command.apply(this);
     return command;
-=======
-    // console.log("Executing command: ", command);
-    new Data.Command(command).apply(this);
->>>>>>> e45cab0e
   };
 
   this.getView = function(viewId) {
